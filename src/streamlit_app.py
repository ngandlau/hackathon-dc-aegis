--- conflicted
+++ resolved
@@ -61,15 +61,9 @@
                     time.sleep(0.5)
                 st.success("✅ Datasets found!")
 
-<<<<<<< HEAD
                 # Analysis phase (analyst)
                 with st.spinner("📋 Analyst is reviewing data..."):
                     st.image("media/analyst.gif", width=150)
-=======
-                # Analysis phase (Aggregator)
-                with st.spinner("📋 Aggregator is reviewing data..."):
-                    # st.image("media/aggregator.gif", width=150)
->>>>>>> 5c2e67a8
                     time.sleep(0.5)
                 st.success("✅ Datasets reviewed!")
 
