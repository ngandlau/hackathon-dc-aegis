import os
import sys
import time

import pandas as pd
import streamlit as st

# Add the current directory to Python path so we can import utils
sys.path.append(os.path.dirname(os.path.abspath(__file__)))

from utils import (
    fetch_disease_data,
    generate_recommendations,
    save_plot,
)


def main():
    st.set_page_config(page_title="Dashboard", layout="wide")

    st.title("🛡️ AEGIS: Public Health Intelligence")
    st.markdown("A real-time disease detection and response dashboard powered by AI agents.")

    # Show all three AI agent GIFs at the top
    col1, col2, col3 = st.columns(3)
    with col1:
        st.image("media/scout.gif", caption="🕵️ Scout (Surveillance Agent)", use_column_width=True)
    with col2:
        st.image("media/aggregator.gif", caption="📊 Aggregator (Analysis Agent)", use_column_width=True)
    with col3:
        st.image("media/advisor.gif", caption="🧠 Advisor (Response Agent)", use_column_width=True)

    st.markdown("---")

    # Search bar
    search_query = st.text_input(
        "Search for disease data:",
        placeholder="e.g., flu or measles",
    )

    # Search button
    if st.button("Search", type="primary") or search_query:
        if search_query:
            # Layout columns
            col1, col2, col3 = st.columns([1, 2, 1])

            with col2:
<<<<<<< HEAD
                # Surveillance phase (Scout)
                with st.spinner("🔍 Scout is searching datasets..."):
                    st.image("media/scout.gif", width=150)
                    time.sleep(0.5)
                st.success("✅ Datasets found!")

                # Analysis phase (Aggregator)
                with st.spinner("📋 Aggregator is reviewing data..."):
                    st.image("media/aggregator.gif", width=150)
                    time.sleep(0.5)
=======
                # Loading spinner 1: Searching datasets
                with st.spinner("🔍 Searching datasets..."):
                    time.sleep(1)

                st.success("✅ Datasets found!")

                # Loading spinner 2: Reviewing datasets
                with st.spinner("📋 Reviewing datasets..."):
                    time.sleep(1)

>>>>>>> 459dfc49
                st.success("✅ Datasets reviewed!")

                # Cleaning phase
                with st.spinner("🧹 Cleaning data..."):
<<<<<<< HEAD
                    time.sleep(0.5)
                    try:
                        df: pd.DataFrame = fetch_flu_data_2025()
                        df: pd.DataFrame = clean_flu_data(df)
=======
                    time.sleep(1)

                    # Actually fetch and clean the data here
                    try:
                        # Fetch flu data
                        df: pd.DataFrame = fetch_disease_data(search_query)
>>>>>>> 459dfc49
                    except Exception as e:
                        st.error(f"Error fetching data: {str(e)}")
                        return
                st.success("✅ Data cleaned and ready!")

            # Display results
            st.markdown("---")
<<<<<<< HEAD
            st.subheader("📈 Flu Cases Over Time")
            st.line_chart(df.set_index("date")["flu_cases"])

            st.markdown("---")
            st.subheader("🐛 Debug Information")
=======
            st.subheader(f"📈 {search_query} Cases Over Time")

            # Use Streamlit's line_chart for proper display - made smaller
            st.line_chart(df.set_index("date")["cases"], height=300)

            # Loading spinner 4: Generating insights - moved here after graph
            # Center the spinner using columns
            col1, col2, col3 = st.columns([1, 2, 1])
            with col2:
                with st.spinner("🧠 Deriving actionable insights..."):
                    time.sleep(2)  # 2 second delay as requested
>>>>>>> 459dfc49

                    try:
                        # Save the plot using save_plot function
                        save_plot(df, f"{search_query} Cases Over Time (2025)")

<<<<<<< HEAD
            with col2:
                st.write("**Missing Values:**")
                st.text(str(df.isnull().sum()))
                st.write("**Flu Cases Stats:**")
                st.text(f"Min: {df['flu_cases'].min():,.0f}")
                st.text(f"Max: {df['flu_cases'].max():,.0f}")
                st.text(f"Mean: {df['flu_cases'].mean():,.1f}")
                st.text(f"Median: {df['flu_cases'].median():,.0f}")

            st.subheader("📊 Raw Dataset")
            st.dataframe(df, use_container_width=True)

            st.download_button(
                label="📥 Download CSV",
                data=df.to_csv(index=False),
                file_name="flu_data.csv",
                mime="text/csv",
            )
=======
                        # Generate recommendations using the saved plot
                        recommendations = generate_recommendations("data/plot.jpeg")

                        # Store recommendations in session state to display later
                        st.session_state.recommendations = recommendations

                    except Exception as e:
                        st.error(f"Error generating insights: {str(e)}")
                        st.session_state.recommendations = None

                st.success("✅ AI insights generated!")

            # Display AI recommendations if available
            if (
                hasattr(st.session_state, "recommendations")
                and st.session_state.recommendations
            ):
                st.markdown("---")
                st.subheader("🤖 AI-Generated Health Recommendations")
                st.markdown(st.session_state.recommendations)

            # Raw data at the very bottom in an expandable section
            with st.expander("📊 View Raw Dataset"):
                st.dataframe(df, use_container_width=True)
>>>>>>> 459dfc49

            # Final recommendations (Advisor)
            st.markdown("---")
            st.subheader("🧠 Advisor Recommendations")
            st.image("media/advisor.gif", width=150)
            st.info("Based on the data, the Advisor recommends preparing for a mild increase in hospital visits over the next 2 weeks in affected regions.")

        else:
            st.warning("Please enter a search query!")


if __name__ == "__main__":
    main()<|MERGE_RESOLUTION|>--- conflicted
+++ resolved
@@ -19,16 +19,30 @@
     st.set_page_config(page_title="Dashboard", layout="wide")
 
     st.title("🛡️ AEGIS: Public Health Intelligence")
-    st.markdown("A real-time disease detection and response dashboard powered by AI agents.")
+    st.markdown(
+        "A real-time disease detection and response dashboard powered by AI agents."
+    )
 
     # Show all three AI agent GIFs at the top
     col1, col2, col3 = st.columns(3)
     with col1:
-        st.image("media/scout.gif", caption="🕵️ Scout (Surveillance Agent)", use_column_width=True)
+        st.image(
+            "media/scout.gif",
+            caption="🕵️ Scout (Surveillance Agent)",
+            use_column_width=True,
+        )
     with col2:
-        st.image("media/aggregator.gif", caption="📊 Aggregator (Analysis Agent)", use_column_width=True)
+        st.image(
+            "media/aggregator.gif",
+            caption="📊 Aggregator (Analysis Agent)",
+            use_column_width=True,
+        )
     with col3:
-        st.image("media/advisor.gif", caption="🧠 Advisor (Response Agent)", use_column_width=True)
+        st.image(
+            "media/advisor.gif",
+            caption="🧠 Advisor (Response Agent)",
+            use_column_width=True,
+        )
 
     st.markdown("---")
 
@@ -45,7 +59,6 @@
             col1, col2, col3 = st.columns([1, 2, 1])
 
             with col2:
-<<<<<<< HEAD
                 # Surveillance phase (Scout)
                 with st.spinner("🔍 Scout is searching datasets..."):
                     st.image("media/scout.gif", width=150)
@@ -56,35 +69,14 @@
                 with st.spinner("📋 Aggregator is reviewing data..."):
                     st.image("media/aggregator.gif", width=150)
                     time.sleep(0.5)
-=======
-                # Loading spinner 1: Searching datasets
-                with st.spinner("🔍 Searching datasets..."):
-                    time.sleep(1)
-
-                st.success("✅ Datasets found!")
-
-                # Loading spinner 2: Reviewing datasets
-                with st.spinner("📋 Reviewing datasets..."):
-                    time.sleep(1)
-
->>>>>>> 459dfc49
                 st.success("✅ Datasets reviewed!")
 
                 # Cleaning phase
                 with st.spinner("🧹 Cleaning data..."):
-<<<<<<< HEAD
                     time.sleep(0.5)
-                    try:
-                        df: pd.DataFrame = fetch_flu_data_2025()
-                        df: pd.DataFrame = clean_flu_data(df)
-=======
-                    time.sleep(1)
-
-                    # Actually fetch and clean the data here
                     try:
                         # Fetch flu data
                         df: pd.DataFrame = fetch_disease_data(search_query)
->>>>>>> 459dfc49
                     except Exception as e:
                         st.error(f"Error fetching data: {str(e)}")
                         return
@@ -92,13 +84,6 @@
 
             # Display results
             st.markdown("---")
-<<<<<<< HEAD
-            st.subheader("📈 Flu Cases Over Time")
-            st.line_chart(df.set_index("date")["flu_cases"])
-
-            st.markdown("---")
-            st.subheader("🐛 Debug Information")
-=======
             st.subheader(f"📈 {search_query} Cases Over Time")
 
             # Use Streamlit's line_chart for proper display - made smaller
@@ -110,32 +95,11 @@
             with col2:
                 with st.spinner("🧠 Deriving actionable insights..."):
                     time.sleep(2)  # 2 second delay as requested
->>>>>>> 459dfc49
 
                     try:
                         # Save the plot using save_plot function
                         save_plot(df, f"{search_query} Cases Over Time (2025)")
 
-<<<<<<< HEAD
-            with col2:
-                st.write("**Missing Values:**")
-                st.text(str(df.isnull().sum()))
-                st.write("**Flu Cases Stats:**")
-                st.text(f"Min: {df['flu_cases'].min():,.0f}")
-                st.text(f"Max: {df['flu_cases'].max():,.0f}")
-                st.text(f"Mean: {df['flu_cases'].mean():,.1f}")
-                st.text(f"Median: {df['flu_cases'].median():,.0f}")
-
-            st.subheader("📊 Raw Dataset")
-            st.dataframe(df, use_container_width=True)
-
-            st.download_button(
-                label="📥 Download CSV",
-                data=df.to_csv(index=False),
-                file_name="flu_data.csv",
-                mime="text/csv",
-            )
-=======
                         # Generate recommendations using the saved plot
                         recommendations = generate_recommendations("data/plot.jpeg")
 
@@ -160,13 +124,6 @@
             # Raw data at the very bottom in an expandable section
             with st.expander("📊 View Raw Dataset"):
                 st.dataframe(df, use_container_width=True)
->>>>>>> 459dfc49
-
-            # Final recommendations (Advisor)
-            st.markdown("---")
-            st.subheader("🧠 Advisor Recommendations")
-            st.image("media/advisor.gif", width=150)
-            st.info("Based on the data, the Advisor recommends preparing for a mild increase in hospital visits over the next 2 weeks in affected regions.")
 
         else:
             st.warning("Please enter a search query!")
